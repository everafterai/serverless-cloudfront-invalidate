--- conflicted
+++ resolved
@@ -94,27 +94,12 @@
 
   invalidate() {
     const cli = this.serverless.cli;
-<<<<<<< HEAD
+
     if (this.options.noDeploy) {
       cli.consoleLog('skipping invalidation due to noDeploy option');
       return;
     }
-    let cloudfrontInvalidate = this.serverless.service.custom.cloudfrontInvalidate;
-    let reference = randomstring.generate(16);
-    let distributionId = cloudfrontInvalidate.distributionId;
-    if (distributionId) {
-      cli.consoleLog(`DistributionId: ${chalk.yellow(distributionId)}`);
-      return this.createInvalidation(distributionId, reference);
-    }
 
-    if (!cloudfrontInvalidate.distributionIdKey) {
-      cli.consoleLog('distributionId or distributionIdKey is required');
-      return;
-    }
-
-    cli.consoleLog(`DistributionIdKey: ${chalk.yellow(cloudfrontInvalidate.distributionIdKey)}`);
-=======
-    
     this.serverless.service.custom.cloudfrontInvalidate.forEach(element => {
       let cloudfrontInvalidate = element;
       let reference = randomstring.generate(16);
@@ -124,7 +109,6 @@
       if (stage !== undefined && stage != `${this.serverless.service.provider.stage}`) {
         return;
       }
->>>>>>> c076cd4a
 
       if (distributionId) {
         cli.consoleLog(`DistributionId: ${chalk.yellow(distributionId)}`);
