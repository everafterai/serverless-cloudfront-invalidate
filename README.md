# serverless-cloudfront-invalidate

Serverless plugin that allows you to invalidate Cloudfront Cache

## Install

Run `npm install` in your Serverless project.

```sh
$ npm install --save serverless-cloudfront-invalidate
```

## Setup

Add the plugin to your serverless.yml file as the last plugin

```yaml
plugins:
  - serverless-cloudfront-invalidate # add as the last plugin
```

If the CDN is created as part of same serverless.yml then you can specify the `distributionIdKey` and output the DomainId (as shown in the sample below).

```yaml
custom:
  cloudfrontInvalidate:
<<<<<<< HEAD
    distributionId: "CLOUDFRONT_DIST_ID" #conditional, distributionId or distributionIdKey is required.
    distributionIdKey: "CDNDistributionId" #conditional, distributionId or distributionIdKey is required.
    items: # one or more paths required
      - "/index.html"
    autoInvalidate: true # Can be set to false to avoid automatic invalidation after the deployment. Useful if you want to manually trigger the invalidation later. Defaults to true.
=======
    - distributionId: "CLOUDFRONT_DIST_ID" #conditional, distributionId or distributionIdKey is required.
      distributionIdKey: "CDNDistributionId" #conditional, distributionId or distributionIdKey is required.
      items: # one or more paths required
        - "/index.html"
      stage: "dev"  # conditional, the stage that this cloudfront invalidation should be created
            # this should match the provider's stage you declared, e.g. "dev" but not "prod" in this case
            # an invalidation for this distribution will be created when executing `sls deploy --stage dev`
    - distributionId: "CLOUDFRONT_DIST_ID" #conditional, distributionId or distributionIdKey is required.
      distributionIdKey: "CDNDistributionId" #conditional, distributionId or distributionIdKey is required.
      items: # one or more paths required
        - "/index.html"
      # `stage` is omitted, an invalidation will be created for this distribution at all stages
>>>>>>> 52285caa
resources:
  Resources:
    CDN:
      Type: "AWS::CloudFront::Distribution"
      Properties: ....
  Outputs:
    CDNDistributionId:
      Description: CDN distribution id.
      Value:
        Ref: CDN
```

## Usage

Run `sls deploy`. After the deployment a Cloudfront Invalidation will be started.
Run `sls cloudfrontInvalidate` to do a standalone invalidation

### Options

The following options are supported:

##### cacert

Used to specify a cacert file for the AWS commands. This is useful for self signed certificates. You will need to specify the self signed cert in 2 places, one for the serverless execution and one for the AWS execution.

- Use `export cafile=<path to cert file>` to use self signed cert for serverless execution
- Run `sls cloudfrontInvalidate --cacert=<path to ca cert file>` to use self signed cert for AWS execution

##### Proxy

You can communicate with AWS even if you are using a proxy by setting the proxy to the environment variable of the execution environment.

- Correspond to the following environment variable names

  - proxy
  - HTTP_PROXY
  - http_proxy
  - HTTPS_PROXY
  - https_proxy

- example

  windows: `set HTTP_PROXY=http://localhost:8080`

  mac: `export HTTP_PROXY=http://localhost:8080`<|MERGE_RESOLUTION|>--- conflicted
+++ resolved
@@ -24,15 +24,9 @@
 ```yaml
 custom:
   cloudfrontInvalidate:
-<<<<<<< HEAD
-    distributionId: "CLOUDFRONT_DIST_ID" #conditional, distributionId or distributionIdKey is required.
-    distributionIdKey: "CDNDistributionId" #conditional, distributionId or distributionIdKey is required.
-    items: # one or more paths required
-      - "/index.html"
-    autoInvalidate: true # Can be set to false to avoid automatic invalidation after the deployment. Useful if you want to manually trigger the invalidation later. Defaults to true.
-=======
     - distributionId: "CLOUDFRONT_DIST_ID" #conditional, distributionId or distributionIdKey is required.
       distributionIdKey: "CDNDistributionId" #conditional, distributionId or distributionIdKey is required.
+      autoInvalidate: true # Can be set to false to avoid automatic invalidation after the deployment. Useful if you want to manually trigger the invalidation later. Defaults to true.
       items: # one or more paths required
         - "/index.html"
       stage: "dev"  # conditional, the stage that this cloudfront invalidation should be created
@@ -43,7 +37,6 @@
       items: # one or more paths required
         - "/index.html"
       # `stage` is omitted, an invalidation will be created for this distribution at all stages
->>>>>>> 52285caa
 resources:
   Resources:
     CDN:
